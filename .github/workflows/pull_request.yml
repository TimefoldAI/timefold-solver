--- conflicted
+++ resolved
@@ -47,7 +47,6 @@
 
       - name: Build and test timefold-solver
         run: mvn -B verify
-<<<<<<< HEAD
 
       - name: Test Summary
         uses: test-summary/action@2920bc1b1b377c787227b204af6981e8f41bbef3
@@ -55,10 +54,9 @@
           paths: "**/TEST-*.xml"
           show: "fail"
         if: always()
-=======
+        
   # Exists to check long-running goals, such as docs.
   # Tests are skipped as there is plenty of CI that runs them.
->>>>>>> 193001cb
   java_full:
     name: "Java Solver (with flag -Dfull, no tests)"
     runs-on: ubuntu-latest
@@ -74,13 +72,6 @@
 
       - name: Build timefold-solver using flag -Dfull
         run: mvn -DskipTests -Dfull -B verify
-
-      - name: Test Summary
-        uses: test-summary/action@2920bc1b1b377c787227b204af6981e8f41bbef3
-        with:
-          paths: "**/TEST-*.xml"
-          show: "fail"
-        if: always()
 
   spring_boot_3_3_x:
     name: "Spring Boot 3.3.x"
