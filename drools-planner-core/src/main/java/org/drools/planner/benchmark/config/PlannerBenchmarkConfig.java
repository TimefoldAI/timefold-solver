/*
 * Copyright 2011 JBoss Inc
 *
 * Licensed under the Apache License, Version 2.0 (the "License");
 * you may not use this file except in compliance with the License.
 * You may obtain a copy of the License at
 *
 *      http://www.apache.org/licenses/LICENSE-2.0
 *
 * Unless required by applicable law or agreed to in writing, software
 * distributed under the License is distributed on an "AS IS" BASIS,
 * WITHOUT WARRANTIES OR CONDITIONS OF ANY KIND, either express or implied.
 * See the License for the specific language governing permissions and
 * limitations under the License.
 */

package org.drools.planner.benchmark.config;

import java.io.File;
import java.util.ArrayList;
import java.util.HashSet;
import java.util.LinkedHashSet;
import java.util.List;
import java.util.Set;

<<<<<<< HEAD
import javax.script.ScriptEngine;
import javax.script.ScriptEngineManager;
import javax.script.ScriptException;

=======
>>>>>>> f317e2c6
import org.drools.planner.benchmark.api.PlannerBenchmark;
import org.drools.planner.benchmark.api.SolverBenchmarkComparatorFactory;
import org.drools.planner.benchmark.core.DefaultPlannerBenchmark;
import org.drools.planner.benchmark.core.ProblemBenchmark;
import org.drools.planner.benchmark.core.SolverBenchmark;
import org.slf4j.Logger;
import org.slf4j.LoggerFactory;

import com.thoughtworks.xstream.annotations.XStreamAlias;
import com.thoughtworks.xstream.annotations.XStreamImplicit;

import com.thoughtworks.xstream.annotations.XStreamAlias;
import com.thoughtworks.xstream.annotations.XStreamImplicit;

@XStreamAlias("plannerBenchmark")
public class PlannerBenchmarkConfig {

    public static final String PARALLEL_BENCHMARK_COUNT_AUTO = "AUTO";
    /**
     * @see Runtime#availableProcessors()
     */
    public static final String AVAILABLE_PROCESSOR_COUNT = "availableProcessorCount";

    protected final transient Logger logger = LoggerFactory.getLogger(getClass());

    private File benchmarkDirectory = null;
    private File benchmarkInstanceDirectory = null;
    private File outputSolutionFilesDirectory = null;
    private File statisticDirectory = null;
    private Class<SolverBenchmarkComparatorFactory> solverBenchmarkComparatorFactoryClass = null;

    private String parallelBenchmarkCount = null;
    private Long warmUpTimeMillisSpend = null;
    private Long warmUpSecondsSpend = null;
    private Long warmUpMinutesSpend = null;
    private Long warmUpHoursSpend = null;

    @XStreamAlias("inheritedSolverBenchmark")
    private SolverBenchmarkConfig inheritedSolverBenchmarkConfig = null;

    @XStreamImplicit(itemFieldName = "solverBenchmark")
    private List<SolverBenchmarkConfig> solverBenchmarkConfigList = null;

    public File getBenchmarkDirectory() {
        return benchmarkDirectory;
    }

    public void setBenchmarkDirectory(File benchmarkDirectory) {
        this.benchmarkDirectory = benchmarkDirectory;
    }

    public File getBenchmarkInstanceDirectory() {
        return benchmarkInstanceDirectory;
    }

    public void setBenchmarkInstanceDirectory(File benchmarkInstanceDirectory) {
        this.benchmarkInstanceDirectory = benchmarkInstanceDirectory;
    }

    public File getOutputSolutionFilesDirectory() {
        return outputSolutionFilesDirectory;
    }

    public void setOutputSolutionFilesDirectory(File outputSolutionFilesDirectory) {
        this.outputSolutionFilesDirectory = outputSolutionFilesDirectory;
    }

    public File getStatisticDirectory() {
        return statisticDirectory;
    }

    public void setStatisticDirectory(File statisticDirectory) {
        this.statisticDirectory = statisticDirectory;
    }

    public Class<SolverBenchmarkComparatorFactory> getSolverBenchmarkComparatorFactoryClass() {
        return solverBenchmarkComparatorFactoryClass;
    }

    public void setSolverBenchmarkComparatorFactoryClass(Class<SolverBenchmarkComparatorFactory> solverBenchmarkComparatorFactoryClass) {
        this.solverBenchmarkComparatorFactoryClass = solverBenchmarkComparatorFactoryClass;
    }

    /**
     * Using multiple parallel benchmarks can decrease the reliability of the results.
     * <p/>
     * If there aren't enough processors available, it will be decreased.
     * @return null, {@value #PARALLEL_BENCHMARK_COUNT_AUTO}
     * or a JavaScript calculation using {@value #AVAILABLE_PROCESSOR_COUNT}.
     */
    public String getParallelBenchmarkCount() {
        return parallelBenchmarkCount;
    }

    public void setParallelBenchmarkCount(String parallelBenchmarkCount) {
        this.parallelBenchmarkCount = parallelBenchmarkCount;
    }

    public Long getWarmUpTimeMillisSpend() {
        return warmUpTimeMillisSpend;
    }

    public void setWarmUpTimeMillisSpend(Long warmUpTimeMillisSpend) {
        this.warmUpTimeMillisSpend = warmUpTimeMillisSpend;
    }

    public Long getWarmUpSecondsSpend() {
        return warmUpSecondsSpend;
    }

    public void setWarmUpSecondsSpend(Long warmUpSecondsSpend) {
        this.warmUpSecondsSpend = warmUpSecondsSpend;
    }

    public Long getWarmUpMinutesSpend() {
        return warmUpMinutesSpend;
    }

    public void setWarmUpMinutesSpend(Long warmUpMinutesSpend) {
        this.warmUpMinutesSpend = warmUpMinutesSpend;
    }

    public Long getWarmUpHoursSpend() {
        return warmUpHoursSpend;
    }

    public void setWarmUpHoursSpend(Long warmUpHoursSpend) {
        this.warmUpHoursSpend = warmUpHoursSpend;
    }

    public SolverBenchmarkConfig getInheritedSolverBenchmarkConfig() {
        return inheritedSolverBenchmarkConfig;
    }

    public void setInheritedSolverBenchmarkConfig(SolverBenchmarkConfig inheritedSolverBenchmarkConfig) {
        this.inheritedSolverBenchmarkConfig = inheritedSolverBenchmarkConfig;
    }

    public List<SolverBenchmarkConfig> getSolverBenchmarkConfigList() {
        return solverBenchmarkConfigList;
    }

    public void setSolverBenchmarkConfigList(List<SolverBenchmarkConfig> solverBenchmarkConfigList) {
        this.solverBenchmarkConfigList = solverBenchmarkConfigList;
    }

    // ************************************************************************
    // Builder methods
    // ************************************************************************

    public PlannerBenchmark buildPlannerBenchmark() {
        validate();
        generateSolverBenchmarkConfigNames();
        inherit();

        DefaultPlannerBenchmark plannerBenchmark = new DefaultPlannerBenchmark();
        plannerBenchmark.setBenchmarkDirectory(benchmarkDirectory);
        plannerBenchmark.setBenchmarkInstanceDirectory(benchmarkInstanceDirectory);
        plannerBenchmark.setOutputSolutionFilesDirectory(outputSolutionFilesDirectory);
        plannerBenchmark.setStatisticDirectory(statisticDirectory);
        plannerBenchmark.setSolverBenchmarkComparator(solverBenchmarkComparator);
        plannerBenchmark.setParallelBenchmarkCount(resolveParallelBenchmarkCount());
        plannerBenchmark.setWarmUpTimeMillisSpend(calculateWarmUpTimeMillisSpendTotal());

        List<SolverBenchmark> solverBenchmarkList = new ArrayList<SolverBenchmark>(solverBenchmarkConfigList.size());
        List<ProblemBenchmark> unifiedProblemBenchmarkList = new ArrayList<ProblemBenchmark>();
        for (SolverBenchmarkConfig solverBenchmarkConfig : solverBenchmarkConfigList) {
            SolverBenchmark solverBenchmark = solverBenchmarkConfig.buildSolverBenchmark(unifiedProblemBenchmarkList);
            solverBenchmarkList.add(solverBenchmark);
        }
        plannerBenchmark.setSolverBenchmarkList(solverBenchmarkList);
        plannerBenchmark.setUnifiedProblemBenchmarkList(unifiedProblemBenchmarkList);
        return plannerBenchmark;
    }

    protected void validate() {
        if (solverBenchmarkConfigList == null || solverBenchmarkConfigList.isEmpty()) {
            throw new IllegalArgumentException(
                    "Configure at least 1 <solverBenchmark> in the <plannerBenchmark> configuration.");
        }
    }

    protected void generateSolverBenchmarkConfigNames() {
        Set<String> nameSet = new HashSet<String>(solverBenchmarkConfigList.size());
        Set<SolverBenchmarkConfig> noNameBenchmarkConfigSet = new LinkedHashSet<SolverBenchmarkConfig>(solverBenchmarkConfigList.size());
        for (SolverBenchmarkConfig solverBenchmarkConfig : solverBenchmarkConfigList) {
            if (solverBenchmarkConfig.getName() != null) {
                boolean unique = nameSet.add(solverBenchmarkConfig.getName());
                if (!unique) {
                    throw new IllegalStateException("The benchmark name (" + solverBenchmarkConfig.getName()
                            + ") is used in more than 1 benchmark.");
                }
            } else {
                noNameBenchmarkConfigSet.add(solverBenchmarkConfig);
            }
        }
        int generatedNameIndex = 0;
        for (SolverBenchmarkConfig solverBenchmarkConfig : noNameBenchmarkConfigSet) {
            String generatedName = "Config_" + generatedNameIndex;
            while (nameSet.contains(generatedName)) {
                generatedNameIndex++;
                generatedName = "Config_" + generatedNameIndex;
            }
            solverBenchmarkConfig.setName(generatedName);
            generatedNameIndex++;
        }
    }

    protected void inherit() {
        if (inheritedSolverBenchmarkConfig != null) {
            for (SolverBenchmarkConfig solverBenchmarkConfig : solverBenchmarkConfigList) {
                solverBenchmarkConfig.inherit(inheritedSolverBenchmarkConfig);
            }
        }
    }

<<<<<<< HEAD
    protected int resolveParallelBenchmarkCount() {
        int availableProcessorCount = Runtime.getRuntime().availableProcessors();
        int resolvedParallelBenchmarkCount;
        if (parallelBenchmarkCount == null) {
            resolvedParallelBenchmarkCount = 1;
        } else if (parallelBenchmarkCount.equals(PARALLEL_BENCHMARK_COUNT_AUTO)) {
            // TODO Tweak it based on experience
            if (availableProcessorCount <= 2) {
                resolvedParallelBenchmarkCount = 1;
            } else if (availableProcessorCount <= 4) {
                resolvedParallelBenchmarkCount = 2;
            } else {
                resolvedParallelBenchmarkCount = (availableProcessorCount / 2) + 1;
            }
        } else {
            String scriptLanguage = "JavaScript";
            ScriptEngine scriptEngine = new ScriptEngineManager().getEngineByName(scriptLanguage);
            scriptEngine.put(AVAILABLE_PROCESSOR_COUNT, availableProcessorCount);
            Object scriptResult;
            try {
                scriptResult = scriptEngine.eval(parallelBenchmarkCount);
            } catch (ScriptException e) {
                throw new IllegalArgumentException("The parallelBenchmarkCount (" + parallelBenchmarkCount
                        + ") is not " + PARALLEL_BENCHMARK_COUNT_AUTO + " and cannot be parsed in " + scriptLanguage
                        + " with the variables ([" + AVAILABLE_PROCESSOR_COUNT + "]).", e);
            }
            if (!(scriptResult instanceof Number)) {
                throw new IllegalArgumentException("The parallelBenchmarkCount (" + parallelBenchmarkCount
                        + ") is resolved to scriptResult (" + scriptResult + ") in " + scriptLanguage
                        + " and is not a Number.");
            }
            resolvedParallelBenchmarkCount = ((Number) scriptResult).intValue();
=======
    private static SolverBenchmarkComparatorFactory buildSolverBenchmarkComparatorFactory(Class<SolverBenchmarkComparatorFactory> solverBenchmarkComparatorFactoryClass) {
        if (solverBenchmarkComparatorFactoryClass != null) {
            try {
                return solverBenchmarkComparatorFactoryClass.newInstance();
            } catch (InstantiationException e) {
                throw new IllegalArgumentException("solverBenchmarkComparatorFactoryClass (" + solverBenchmarkComparatorFactoryClass.getName()
                        + ") does not have a public no-arg constructor", e);
            } catch (IllegalAccessException e) {
                throw new IllegalArgumentException("solverBenchmarkComparatorFactoryClass (" + solverBenchmarkComparatorFactoryClass.getName()
                        + ") does not have a public no-arg constructor", e);
            }
        }
        return null;
    }

    public PlannerBenchmark buildPlannerBenchmark() {
        validate();
        generateSolverBenchmarkConfigNames();
        inherit();

        DefaultPlannerBenchmark plannerBenchmark = new DefaultPlannerBenchmark();
        plannerBenchmark.setBenchmarkDirectory(benchmarkDirectory);
        plannerBenchmark.setBenchmarkInstanceDirectory(benchmarkInstanceDirectory);
        plannerBenchmark.setOutputSolutionFilesDirectory(outputSolutionFilesDirectory);
        plannerBenchmark.setStatisticDirectory(statisticDirectory);
        plannerBenchmark.setSolverBenchmarkComparatorFactory(buildSolverBenchmarkComparatorFactory(solverBenchmarkComparatorFactoryClass));
        plannerBenchmark.setWarmUpTimeMillisSpend(calculateWarmUpTimeMillisSpendTotal());

        List<SolverBenchmark> solverBenchmarkList = new ArrayList<SolverBenchmark>(solverBenchmarkConfigList.size());
        List<ProblemBenchmark> unifiedProblemBenchmarkList = new ArrayList<ProblemBenchmark>();
        for (SolverBenchmarkConfig solverBenchmarkConfig : solverBenchmarkConfigList) {
            SolverBenchmark solverBenchmark = solverBenchmarkConfig.buildSolverBenchmark(
                    unifiedProblemBenchmarkList);
            solverBenchmarkList.add(solverBenchmark);
>>>>>>> f317e2c6
        }
        if (resolvedParallelBenchmarkCount < 1) {
            throw new IllegalArgumentException("The parallelBenchmarkCount (" + parallelBenchmarkCount
                    + ") resulted in a resolvedParallelBenchmarkCount (" + resolvedParallelBenchmarkCount
                    + ") that is lower then 1.");
        }
        if (resolvedParallelBenchmarkCount > availableProcessorCount) {
            logger.warn("Because the resolvedParallelBenchmarkCount (" + resolvedParallelBenchmarkCount
                    + ") is higher than the availableProcessorCount (" + availableProcessorCount
                    + "), it is reduced to availableProcessorCount.");
            resolvedParallelBenchmarkCount = availableProcessorCount;
        }
        return resolvedParallelBenchmarkCount;
    }

    protected Long calculateWarmUpTimeMillisSpendTotal() {
        if (warmUpTimeMillisSpend == null && warmUpSecondsSpend == null && warmUpMinutesSpend == null
                && warmUpHoursSpend == null) {
            return null;
        }
        long warmUpTimeMillisSpendTotal = 0L;
        if (warmUpTimeMillisSpend != null) {
            warmUpTimeMillisSpendTotal += warmUpTimeMillisSpend;
        }
        if (warmUpSecondsSpend != null) {
            warmUpTimeMillisSpendTotal += warmUpSecondsSpend * 1000L;
        }
        if (warmUpMinutesSpend != null) {
            warmUpTimeMillisSpendTotal += warmUpMinutesSpend * 60000L;
        }
        if (warmUpHoursSpend != null) {
            warmUpTimeMillisSpendTotal += warmUpHoursSpend * 3600000L;
        }
        return warmUpTimeMillisSpendTotal;
    }

}<|MERGE_RESOLUTION|>--- conflicted
+++ resolved
@@ -23,23 +23,18 @@
 import java.util.List;
 import java.util.Set;
 
-<<<<<<< HEAD
 import javax.script.ScriptEngine;
 import javax.script.ScriptEngineManager;
 import javax.script.ScriptException;
 
-=======
->>>>>>> f317e2c6
 import org.drools.planner.benchmark.api.PlannerBenchmark;
 import org.drools.planner.benchmark.api.SolverBenchmarkComparatorFactory;
 import org.drools.planner.benchmark.core.DefaultPlannerBenchmark;
 import org.drools.planner.benchmark.core.ProblemBenchmark;
 import org.drools.planner.benchmark.core.SolverBenchmark;
+import org.drools.planner.benchmark.core.comparator.SimpleSolverBenchmarkComparatorFactory;
 import org.slf4j.Logger;
 import org.slf4j.LoggerFactory;
-
-import com.thoughtworks.xstream.annotations.XStreamAlias;
-import com.thoughtworks.xstream.annotations.XStreamImplicit;
 
 import com.thoughtworks.xstream.annotations.XStreamAlias;
 import com.thoughtworks.xstream.annotations.XStreamImplicit;
@@ -190,7 +185,7 @@
         plannerBenchmark.setBenchmarkInstanceDirectory(benchmarkInstanceDirectory);
         plannerBenchmark.setOutputSolutionFilesDirectory(outputSolutionFilesDirectory);
         plannerBenchmark.setStatisticDirectory(statisticDirectory);
-        plannerBenchmark.setSolverBenchmarkComparator(solverBenchmarkComparator);
+        plannerBenchmark.setSolverBenchmarkComparatorFactory(buildSolverBenchmarkComparatorFactory());
         plannerBenchmark.setParallelBenchmarkCount(resolveParallelBenchmarkCount());
         plannerBenchmark.setWarmUpTimeMillisSpend(calculateWarmUpTimeMillisSpendTotal());
 
@@ -246,7 +241,23 @@
         }
     }
 
-<<<<<<< HEAD
+    protected SolverBenchmarkComparatorFactory buildSolverBenchmarkComparatorFactory() {
+        if (solverBenchmarkComparatorFactoryClass != null) {
+            try {
+                return solverBenchmarkComparatorFactoryClass.newInstance();
+            } catch (InstantiationException e) {
+                throw new IllegalArgumentException("solverBenchmarkComparatorFactoryClass ("
+                        + solverBenchmarkComparatorFactoryClass.getName()
+                        + ") does not have a public no-arg constructor", e);
+            } catch (IllegalAccessException e) {
+                throw new IllegalArgumentException("solverBenchmarkComparatorFactoryClass ("
+                        + solverBenchmarkComparatorFactoryClass.getName()
+                        + ") does not have a public no-arg constructor", e);
+            }
+        }
+        return new SimpleSolverBenchmarkComparatorFactory();
+    }
+
     protected int resolveParallelBenchmarkCount() {
         int availableProcessorCount = Runtime.getRuntime().availableProcessors();
         int resolvedParallelBenchmarkCount;
@@ -279,42 +290,6 @@
                         + " and is not a Number.");
             }
             resolvedParallelBenchmarkCount = ((Number) scriptResult).intValue();
-=======
-    private static SolverBenchmarkComparatorFactory buildSolverBenchmarkComparatorFactory(Class<SolverBenchmarkComparatorFactory> solverBenchmarkComparatorFactoryClass) {
-        if (solverBenchmarkComparatorFactoryClass != null) {
-            try {
-                return solverBenchmarkComparatorFactoryClass.newInstance();
-            } catch (InstantiationException e) {
-                throw new IllegalArgumentException("solverBenchmarkComparatorFactoryClass (" + solverBenchmarkComparatorFactoryClass.getName()
-                        + ") does not have a public no-arg constructor", e);
-            } catch (IllegalAccessException e) {
-                throw new IllegalArgumentException("solverBenchmarkComparatorFactoryClass (" + solverBenchmarkComparatorFactoryClass.getName()
-                        + ") does not have a public no-arg constructor", e);
-            }
-        }
-        return null;
-    }
-
-    public PlannerBenchmark buildPlannerBenchmark() {
-        validate();
-        generateSolverBenchmarkConfigNames();
-        inherit();
-
-        DefaultPlannerBenchmark plannerBenchmark = new DefaultPlannerBenchmark();
-        plannerBenchmark.setBenchmarkDirectory(benchmarkDirectory);
-        plannerBenchmark.setBenchmarkInstanceDirectory(benchmarkInstanceDirectory);
-        plannerBenchmark.setOutputSolutionFilesDirectory(outputSolutionFilesDirectory);
-        plannerBenchmark.setStatisticDirectory(statisticDirectory);
-        plannerBenchmark.setSolverBenchmarkComparatorFactory(buildSolverBenchmarkComparatorFactory(solverBenchmarkComparatorFactoryClass));
-        plannerBenchmark.setWarmUpTimeMillisSpend(calculateWarmUpTimeMillisSpendTotal());
-
-        List<SolverBenchmark> solverBenchmarkList = new ArrayList<SolverBenchmark>(solverBenchmarkConfigList.size());
-        List<ProblemBenchmark> unifiedProblemBenchmarkList = new ArrayList<ProblemBenchmark>();
-        for (SolverBenchmarkConfig solverBenchmarkConfig : solverBenchmarkConfigList) {
-            SolverBenchmark solverBenchmark = solverBenchmarkConfig.buildSolverBenchmark(
-                    unifiedProblemBenchmarkList);
-            solverBenchmarkList.add(solverBenchmark);
->>>>>>> f317e2c6
         }
         if (resolvedParallelBenchmarkCount < 1) {
             throw new IllegalArgumentException("The parallelBenchmarkCount (" + parallelBenchmarkCount
