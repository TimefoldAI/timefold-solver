--- conflicted
+++ resolved
@@ -223,25 +223,7 @@
       solution. It's up to you to generate those moves. Let's take a look at all the possible moves on the starting
       solution of 4 queens:</para>
 
-<<<<<<< HEAD
       <para></para>
-=======
-      <figure>
-        <title>Possible moves at step 0 (4 queens example)</title>
-
-        <mediaobject>
-          <imageobject>
-            <imagedata fileref="images/Chapter-Local_search/possibleMovesNQueens04.png" format="PNG"></imagedata>
-          </imageobject>
-        </mediaobject>
-      </figure>
-
-      <para>As you can see, not all the moves are doable. At the starting solution we have 12 doable moves (<literal>n *
-      (n - 1)</literal>), one of which will be a move which changes the starting solution into the next solution. Notice
-      that the number of possible solutions is 256 (<literal>n ^ n</literal>), much more that the amount of doable
-      moves. Don't create a move to every possible solution. Instead use moves which can be sequentially combined to
-      reach every possible solution.</para>
->>>>>>> 658a0e3d
 
       <para>It's highly recommended that you verify all solutions are connected by your move set. This means that by
       combining a finite number of moves you can reach any solution from any solution. Otherwise you're already
