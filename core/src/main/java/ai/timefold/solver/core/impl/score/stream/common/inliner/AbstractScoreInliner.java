--- conflicted
+++ resolved
@@ -225,11 +225,7 @@
                     if (indictedObject == null) { // Users may have sent null, or it came from the default mapping.
                         continue;
                     }
-<<<<<<< HEAD
-                    var indictment = getIndictment(workingIndictmentMap, constraintMatch, indictedObject);
-=======
                     var indictment = getIndictment(indictmentMap_, constraintMatch, indictedObject);
->>>>>>> 2c4715fa
                     /*
                      * Optimization: In order to not have to go over the indicted object list and remove duplicates,
                      * we use a method that will silently skip duplicate constraint matches.
